"""
    This is the loadable seq2seq trainer library that is
    in charge of training details, loss compute, and statistics.
    See train.py for a use case of this library.

    Note: To make this a general library, we implement *only*
          mechanism things here(i.e. what to do), and leave the strategy
          things to users(i.e. how to do it). Also see train.py(one of the
          users of this library) for the strategy things we do.
"""

<<<<<<< HEAD
import random
import math
=======
>>>>>>> f2403462
import torch
import onmt.inputters as inputters
import onmt.utils
from onmt.utils import Statistics, loss
from onmt.utils.distributed import all_gather_list, \
    all_reduce_and_rescale_tensors
from onmt.utils.logging import logger


def build_trainer(opt, device_id, model, fields,
                  optim, data_type, model_saver=None):
    """
    Simplify `Trainer` creation based on user `opt`s*

    Args:
        opt (:obj:`Namespace`): user options (usually from argument parsing)
        model (:obj:`onmt.models.NMTModel`): the model to train
        fields (dict): dict of fields
        optim (:obj:`onmt.utils.Optimizer`): optimizer used during training
        data_type (str): string describing the type of data
            e.g. "text", "img", "audio"
        model_saver(:obj:`onmt.models.ModelSaverBase`): the utility object
            used to save the model
    """
<<<<<<< HEAD
    train_loss = loss.build_loss_compute(model, fields["tgt"].vocab, opt)
    valid_loss = loss.build_loss_compute(model, fields["tgt"].vocab, opt,
                                         train=False)
=======
    train_loss = onmt.utils.loss.build_loss_compute(
        model, fields["tgt"], opt)
    valid_loss = onmt.utils.loss.build_loss_compute(
        model, fields["tgt"], opt, train=False)
>>>>>>> f2403462

    trunc_size = opt.truncated_decoder
    shard_size = opt.max_generator_batches
    norm_method = opt.normalization
    grad_accum_count = opt.accum_count
    n_gpu = opt.world_size if device_id >= 0 else 0
    gpu_rank = opt.gpu_ranks[device_id] if device_id >= 0 else 0
    gpu_verbose_level = opt.gpu_verbose_level
    sampling_type = opt.sampling_type
    scheduled_sampling_decay = opt.scheduled_sampling_decay
    scheduled_sampling_k = opt.scheduled_sampling_k
    scheduled_sampling_c = opt.scheduled_sampling_c
    scheduled_sampling_limit = opt.scheduled_sampling_limit
    mixture_type = opt.mixture_type
    topk_value = opt.topk_value
    peeling_back = opt.peeling_back

    report_manager = onmt.utils.build_report_manager(opt)
    trainer = onmt.Trainer(model, train_loss, valid_loss, optim, trunc_size,
                           shard_size, data_type, norm_method,
                           grad_accum_count, n_gpu, gpu_rank,
                           gpu_verbose_level, report_manager,
                           model_saver=model_saver,
                           sampling_type=sampling_type,
                           scheduled_sampling_decay=scheduled_sampling_decay,
                           scheduled_sampling_k=scheduled_sampling_k,
                           scheduled_sampling_c=scheduled_sampling_c,
                           scheduled_sampling_limit=scheduled_sampling_limit,
                           mixture_type=mixture_type,
                           topk_value=topk_value,
                           peeling_back=peeling_back)
    return trainer


class Trainer(object):
    """
    Class that controls the training process.

    Args:
            model(:py:class:`onmt.models.model.NMTModel`): translation model
                to train
            train_loss(:obj:`onmt.utils.loss.LossComputeBase`):
               training loss computation
            valid_loss(:obj:`onmt.utils.loss.LossComputeBase`):
               training loss computation
            optim(:obj:`onmt.utils.optimizers.Optimizer`):
               the optimizer responsible for update
            trunc_size(int): length of truncated back propagation through time
            shard_size(int): compute loss in shards of this size for efficiency
            data_type(string): type of the source input: [text|img|audio]
            norm_method(string): normalization methods: [sents|tokens]
            grad_accum_count(int): accumulate gradients this many times.
            report_manager(:obj:`onmt.utils.ReportMgrBase`):
                the object that creates reports, or None
            model_saver(:obj:`onmt.models.ModelSaverBase`): the saver is
                used to save a checkpoint.
                Thus nothing will be saved if this parameter is None
    """

    def __init__(self, model, train_loss, valid_loss, optim,
                 trunc_size=0, shard_size=32, data_type='text',
                 norm_method="sents", grad_accum_count=1, n_gpu=1, gpu_rank=1,
                 gpu_verbose_level=0, report_manager=None, model_saver=None,
                 sampling_type="teacher_forcing",
                 scheduled_sampling_decay="exp",
                 scheduled_sampling_k=1.0, scheduled_sampling_c=1.0,
                 scheduled_sampling_limit=0.0,
                 mixture_type='none',
                 topk_value=1,
                 peeling_back='none'):
        self.model = model
        self._train_loss = train_loss
        self._valid_loss = valid_loss
        self.optim = optim
        self.trunc_size = trunc_size
        self.shard_size = shard_size
        self.data_type = data_type
        self._norm_method = norm_method
        self.grad_accum_count = grad_accum_count
        self.n_gpu = n_gpu
        self.gpu_rank = gpu_rank
        self.gpu_verbose_level = gpu_verbose_level
        self.report_manager = report_manager
        self.model_saver = model_saver
        self._sampling_type = sampling_type
        self._scheduled_sampling_decay = scheduled_sampling_decay
        self._scheduled_sampling_k = scheduled_sampling_k
        self._scheduled_sampling_c = scheduled_sampling_c
        self._scheduled_sampling_limit = scheduled_sampling_limit
        self._mixture_type = mixture_type
        self._k = topk_value
        self._peeling_back = peeling_back

        assert grad_accum_count == 1  # disable grad accumulation

        self.model.train()

    def train(self, train_iter, valid_iter, train_steps, valid_steps):
        """
        The main training loops.
        by iterating over training data (i.e. `train_iter_fct`)
        and running validation (i.e. iterating over `valid_iter_fct`

        Args:
            train_iter_fct(function): a function that returns the train
                iterator. e.g. something like
                train_iter_fct = lambda: generator(*args, **kwargs)
            valid_iter_fct(function): same as train_iter_fct, for valid data
            train_steps(int):
            valid_steps(int):
            save_checkpoint_steps(int):
        """
        logger.info('Start training...')

<<<<<<< HEAD
        step = self.optim._step + 1  # this is dumb
        train_iter = train_iter_fct()
=======
        step = self.optim._step + 1
        true_batchs = []
        accum = 0
        normalization = 0
>>>>>>> f2403462

        total_stats = Statistics()
        report_stats = Statistics()
        self._start_report_manager(start_time=total_stats.start_time)

        while step <= train_steps:

            # there should be only one loop
            for i, batch in enumerate(train_iter):
<<<<<<< HEAD
                if self.n_gpu != 0 and i % self.n_gpu != self.gpu_rank:
                    continue

                norm = self._norm(batch)

                batch_teacher_forcing_ratio = \
                    self._calc_teacher_forcing_ratio(step)
                self._train_batch(
                    batch, norm, total_stats, report_stats,
                    batch_teacher_forcing_ratio
                )

                report_stats = self._maybe_report_training(
                    step, train_steps,
                    self.optim.learning_rate,
                    report_stats)

                if step % valid_steps == 0:
                    valid_iter = valid_iter_fct()
                    valid_stats = self.validate(valid_iter)

                    valid_stats = self._maybe_gather_stats(valid_stats)

                    self._report_step(self.optim.learning_rate,
                                      step, valid_stats=valid_stats)

                if self.gpu_rank == 0:
                    self._maybe_save(step)
                # ideally come up with sane looping conditions so it's
                # easier to do things like a variable teacher forcing
                # schedule
                step += 1
                if step > train_steps:
                    break
            train_iter = train_iter_fct()
=======
                if self.n_gpu == 0 or (i % self.n_gpu == self.gpu_rank):
                    if self.gpu_verbose_level > 1:
                        logger.info("GpuRank %d: index: %d accum: %d"
                                    % (self.gpu_rank, i, accum))

                    true_batchs.append(batch)

                    if self.norm_method == "tokens":
                        num_tokens = batch.tgt[1:].ne(
                            self.train_loss.padding_idx).sum()
                        normalization += num_tokens.item()
                    else:
                        normalization += batch.batch_size
                    accum += 1
                    if accum == self.grad_accum_count:
                        reduce_counter += 1
                        if self.gpu_verbose_level > 0:
                            logger.info("GpuRank %d: reduce_counter: %d \
                                        n_minibatch %d"
                                        % (self.gpu_rank, reduce_counter,
                                           len(true_batchs)))
                        if self.n_gpu > 1:
                            normalization = sum(onmt.utils.distributed
                                                .all_gather_list
                                                (normalization))

                        self._gradient_accumulation(
                            true_batchs, normalization, total_stats,
                            report_stats)

                        report_stats = self._maybe_report_training(
                            step, train_steps,
                            self.optim.learning_rate,
                            report_stats)

                        true_batchs = []
                        accum = 0
                        normalization = 0
                        if (step % valid_steps == 0):
                            if self.gpu_verbose_level > 0:
                                logger.info('GpuRank %d: validate step %d'
                                            % (self.gpu_rank, step))
                            valid_stats = self.validate(valid_iter)
                            if self.gpu_verbose_level > 0:
                                logger.info('GpuRank %d: gather valid stat \
                                            step %d' % (self.gpu_rank, step))
                            valid_stats = self._maybe_gather_stats(valid_stats)
                            if self.gpu_verbose_level > 0:
                                logger.info('GpuRank %d: report stat step %d'
                                            % (self.gpu_rank, step))
                            self._report_step(self.optim.learning_rate,
                                              step, valid_stats=valid_stats)

                        if self.gpu_rank == 0:
                            self._maybe_save(step)
                        step += 1
                        if step > train_steps:
                            break
            if self.gpu_verbose_level > 0:
                logger.info('GpuRank %d: we completed an epoch \
                            at step %d' % (self.gpu_rank, step))
>>>>>>> f2403462

        return total_stats

    def validate(self, valid_iter):
        """ Validate model.
            valid_iter: validate data iterator
        Returns:
            :obj:`nmt.Statistics`: validation loss statistics
        """
        # Set model in validating mode.
        self.model.eval()

<<<<<<< HEAD
        stats = Statistics()

        with torch.no_grad():
=======
        with torch.no_grad():
            stats = onmt.utils.Statistics()

>>>>>>> f2403462
            for batch in valid_iter:
                src = inputters.make_features(batch, 'src', self.data_type)
                if self.data_type == 'text':
                    _, src_lengths = batch.src
                elif self.data_type == 'audio':
                    src_lengths = batch.src_lengths
                else:
                    src_lengths = None

                tgt = inputters.make_features(batch, 'tgt')

                # F-prop through the model.
                outputs, attns = self.model(src, tgt, src_lengths)

                # Compute loss.
<<<<<<< HEAD
                batch_stats = self._valid_loss.monolithic_compute_loss(
=======
                batch_stats = self.valid_loss.monolithic_compute_loss(
>>>>>>> f2403462
                    batch, outputs, attns)

                # Update statistics.
                stats.update(batch_stats)

        # Set model back to training mode.
        self.model.train()

        return stats

    def _calc_teacher_forcing_ratio(self, step):
        if self._sampling_type == "teacher_forcing":
            return 1.0
        elif self._sampling_type == "scheduled":  # scheduled sampling
            if self._scheduled_sampling_decay == "exp":
                return self._scheduled_sampling_k ** step
            elif self._scheduled_sampling_decay == "sigmoid":
                return self._scheduled_sampling_k / (
                            self._scheduled_sampling_k
                            + math.exp(step / self._scheduled_sampling_k)
                            )
            else:  # linear
                return max(
                    self._scheduled_sampling_limit,
                    self._scheduled_sampling_k -
                    self._scheduled_sampling_c * step)
        else:  # always sample from the model predictions
            return 0.0

    def _train_batch(self, batch, normalization, total_stats, report_stats,
                     teacher_forcing_ratio):
        target_size = batch.tgt.size(0)
        trunc_size = self.trunc_size if self.trunc_size else target_size

        src = inputters.make_features(batch, 'src', self.data_type)
        if self.data_type == 'text':
            _, src_lengths = batch.src
            report_stats.n_src_words += src_lengths.sum().item()
        elif self.data_type == 'audio':
            src_lengths = batch.src_lengths
        else:
            src_lengths = None

        tgt_outer = inputters.make_features(batch, 'tgt')

        dec_state = None
        emb_weights = None
        top_k_tgt = None
        tf_gate_value = None

        for j in range(0, target_size-1, trunc_size):
            # 1. Create truncated target.
            tgt = tgt_outer[j: j + trunc_size]

            # 2. F-prop all but generator.
            self.model.zero_grad()
            if teacher_forcing_ratio >= 1:
                outputs, attns = self.model(src, tgt, src_lengths)
                # bpop important note: the output layer has not been applied to
                # these outputs yet, so you can't use the outputs tensor by
                # itself to get the model's next prediction.
            else:
                enc_state, memory_bank, lengths = \
                    self.model.encoder(src, src_lengths)
                self.model.decoder.init_state(src, memory_bank, enc_state)

                tgt_input = tgt[0].unsqueeze(0)
                out_list = []
                for i in range(1, len(tgt)):
                    dec_out, attns = self.model.decoder(
                        tgt_input, memory_bank,
                        memory_lengths=lengths,
                        top_k_tgt=top_k_tgt,
                        emb_weights=emb_weights,
                        mixture_type=self._mixture_type,
                        tf_gate_value=tf_gate_value,
                        tf_ratio=teacher_forcing_ratio)
                    out_list.append(dec_out)

                    # flip a coin for teacher forcing
                    use_tf = random.random() < teacher_forcing_ratio

                    # define whether the teacher forcing depends on the position
                    # in the sequence
                    if self._peeling_back == 'strict':
                        # strick peeling back means that the given teacher forcing ratio
                        # defines the part of the sequence that uses teacher forcing
                        use_tf = float(j)/target_size < teacher_forcing_ratio

                    if use_tf:
                        tgt_input = tgt[i].unsqueeze(0)
                        emb_weights = None
                        top_k_tgt = None
                    elif self._mixture_type is None:
                        # plain-old use of the model's own prediction
                        logits = self.model.generator[0](dec_out)
                        tgt_input = logits.argmax(dim=2).unsqueeze(2)
                    else:
                        tgt_input = tgt[i].unsqueeze(0)
                        # mixture of target embeddings based on output probs
                        gen_out = torch.exp(self.model.generator(dec_out))
                        if 'topk' in self._mixture_type:
                            k = self._k
                        else:
                            # getting the k for the sparsemax case,
                            # where k is chosen accordding to the number of
                            # nonzero elements.
                            k = (gen_out > 0).sum(-1).max().item()
                        emb_weights, top_k_tgt = gen_out.topk(k, dim=-1)
                        if 'topk' in self._mixture_type:
                            # normalize the weights (not necessary for
                            # the all case because the k will include all the
                            # probability mass)
                            # (might be better to do something with softmax,
                            # bpop is not sure)
                            emb_weights /= emb_weights.sum(dim=-1).unsqueeze(2)

                        if 'tf_gate' in self._mixture_type:
                            tf_gate_value = self.model.tf_gate(gen_out)

                outputs = torch.cat(out_list)

            # 3. Compute loss in shards for memory efficiency.
            batch_stats = self._train_loss.sharded_compute_loss(
                batch, outputs, attns, j,
                trunc_size, self.shard_size, normalization)
            total_stats.update(batch_stats)
            report_stats.update(batch_stats)

            # 4. Update the parameters and statistics.
            # Multi GPU gradient gather
            if self.n_gpu > 1:
                grads = [p.grad.data for p in self.model.parameters()
                         if p.requires_grad and p.grad is not None]
                all_reduce_and_rescale_tensors(grads, 1.0)
            self.optim.step()

            # If truncated, don't backprop fully.
            if dec_state is not None:
                dec_state.detach()

    def _start_report_manager(self, start_time=None):
        """
        Simple function to start report manager (if any)
        """
        if self.report_manager is not None:
            if start_time is None:
                self.report_manager.start()
            else:
                self.report_manager.start_time = start_time

    def _maybe_gather_stats(self, stat):
        """
        Gather statistics in multi-processes cases

        Args:
            stat(:obj:onmt.utils.Statistics): a Statistics object to gather
                or None (it returns None in this case)

        Returns:
            stat: the updated (or unchanged) stat object
        """
        if stat is not None and self.n_gpu > 1:
            return Statistics.all_gather_stats(stat)
        return stat

    def _maybe_report_training(self, step, num_steps, learning_rate,
                               report_stats):
        """
        Simple function to report training stats (if report_manager is set)
        see `onmt.utils.ReportManagerBase.report_training` for doc
        """
        if self.report_manager is not None:
            return self.report_manager.report_training(
                step, num_steps, learning_rate, report_stats,
                multigpu=self.n_gpu > 1)

    def _report_step(self, learning_rate, step, train_stats=None,
                     valid_stats=None):
        """
        Simple function to report stats (if report_manager is set)
        see `onmt.utils.ReportManagerBase.report_step` for doc
        """
        if self.report_manager is not None:
            return self.report_manager.report_step(
                learning_rate, step, train_stats=train_stats,
                valid_stats=valid_stats)

    def _maybe_save(self, step):
        """
        Save the model if a model saver is set
        """
        if self.model_saver is not None:
            self.model_saver.maybe_save(step)

    def _norm(self, batch):
        if self._norm_method == "tokens":
            norm = batch.tgt[1:].ne(self._train_loss.padding_idx).sum()
        else:
            norm = batch.batch_size
        if self.n_gpu > 1:
            norm = sum(all_gather_list(norm))
        return norm<|MERGE_RESOLUTION|>--- conflicted
+++ resolved
@@ -9,15 +9,12 @@
           users of this library) for the strategy things we do.
 """
 
-<<<<<<< HEAD
 import random
 import math
-=======
->>>>>>> f2403462
 import torch
 import onmt.inputters as inputters
 import onmt.utils
-from onmt.utils import Statistics, loss
+from onmt.utils import Statistics
 from onmt.utils.distributed import all_gather_list, \
     all_reduce_and_rescale_tensors
 from onmt.utils.logging import logger
@@ -38,16 +35,10 @@
         model_saver(:obj:`onmt.models.ModelSaverBase`): the utility object
             used to save the model
     """
-<<<<<<< HEAD
-    train_loss = loss.build_loss_compute(model, fields["tgt"].vocab, opt)
-    valid_loss = loss.build_loss_compute(model, fields["tgt"].vocab, opt,
-                                         train=False)
-=======
     train_loss = onmt.utils.loss.build_loss_compute(
         model, fields["tgt"], opt)
     valid_loss = onmt.utils.loss.build_loss_compute(
         model, fields["tgt"], opt, train=False)
->>>>>>> f2403462
 
     trunc_size = opt.truncated_decoder
     shard_size = opt.max_generator_batches
@@ -162,15 +153,10 @@
         """
         logger.info('Start training...')
 
-<<<<<<< HEAD
-        step = self.optim._step + 1  # this is dumb
-        train_iter = train_iter_fct()
-=======
         step = self.optim._step + 1
         true_batchs = []
         accum = 0
         normalization = 0
->>>>>>> f2403462
 
         total_stats = Statistics()
         report_stats = Statistics()
@@ -180,43 +166,6 @@
 
             # there should be only one loop
             for i, batch in enumerate(train_iter):
-<<<<<<< HEAD
-                if self.n_gpu != 0 and i % self.n_gpu != self.gpu_rank:
-                    continue
-
-                norm = self._norm(batch)
-
-                batch_teacher_forcing_ratio = \
-                    self._calc_teacher_forcing_ratio(step)
-                self._train_batch(
-                    batch, norm, total_stats, report_stats,
-                    batch_teacher_forcing_ratio
-                )
-
-                report_stats = self._maybe_report_training(
-                    step, train_steps,
-                    self.optim.learning_rate,
-                    report_stats)
-
-                if step % valid_steps == 0:
-                    valid_iter = valid_iter_fct()
-                    valid_stats = self.validate(valid_iter)
-
-                    valid_stats = self._maybe_gather_stats(valid_stats)
-
-                    self._report_step(self.optim.learning_rate,
-                                      step, valid_stats=valid_stats)
-
-                if self.gpu_rank == 0:
-                    self._maybe_save(step)
-                # ideally come up with sane looping conditions so it's
-                # easier to do things like a variable teacher forcing
-                # schedule
-                step += 1
-                if step > train_steps:
-                    break
-            train_iter = train_iter_fct()
-=======
                 if self.n_gpu == 0 or (i % self.n_gpu == self.gpu_rank):
                     if self.gpu_verbose_level > 1:
                         logger.info("GpuRank %d: index: %d accum: %d"
@@ -232,20 +181,13 @@
                         normalization += batch.batch_size
                     accum += 1
                     if accum == self.grad_accum_count:
-                        reduce_counter += 1
-                        if self.gpu_verbose_level > 0:
-                            logger.info("GpuRank %d: reduce_counter: %d \
-                                        n_minibatch %d"
-                                        % (self.gpu_rank, reduce_counter,
-                                           len(true_batchs)))
-                        if self.n_gpu > 1:
-                            normalization = sum(onmt.utils.distributed
-                                                .all_gather_list
-                                                (normalization))
-
-                        self._gradient_accumulation(
-                            true_batchs, normalization, total_stats,
-                            report_stats)
+
+                        batch_teacher_forcing_ratio = \
+                            self._calc_teacher_forcing_ratio(step)
+                        self._train_batch(
+                            batch, normalization, total_stats, report_stats,
+                            batch_teacher_forcing_ratio
+                        )
 
                         report_stats = self._maybe_report_training(
                             step, train_steps,
@@ -278,7 +220,6 @@
             if self.gpu_verbose_level > 0:
                 logger.info('GpuRank %d: we completed an epoch \
                             at step %d' % (self.gpu_rank, step))
->>>>>>> f2403462
 
         return total_stats
 
@@ -291,15 +232,9 @@
         # Set model in validating mode.
         self.model.eval()
 
-<<<<<<< HEAD
-        stats = Statistics()
-
-        with torch.no_grad():
-=======
         with torch.no_grad():
             stats = onmt.utils.Statistics()
 
->>>>>>> f2403462
             for batch in valid_iter:
                 src = inputters.make_features(batch, 'src', self.data_type)
                 if self.data_type == 'text':
@@ -315,11 +250,7 @@
                 outputs, attns = self.model(src, tgt, src_lengths)
 
                 # Compute loss.
-<<<<<<< HEAD
-                batch_stats = self._valid_loss.monolithic_compute_loss(
-=======
                 batch_stats = self.valid_loss.monolithic_compute_loss(
->>>>>>> f2403462
                     batch, outputs, attns)
 
                 # Update statistics.
@@ -402,11 +333,14 @@
                     # flip a coin for teacher forcing
                     use_tf = random.random() < teacher_forcing_ratio
 
-                    # define whether the teacher forcing depends on the position
+                    # define whether the teacher forcing
+                    # depends on the position
                     # in the sequence
                     if self._peeling_back == 'strict':
-                        # strick peeling back means that the given teacher forcing ratio
-                        # defines the part of the sequence that uses teacher forcing
+                        # strick peeling back means that the given teacher
+                        # forcing ratio
+                        # defines the part of the sequence that uses
+                        # teacher forcing
                         use_tf = float(j)/target_size < teacher_forcing_ratio
 
                     if use_tf:
