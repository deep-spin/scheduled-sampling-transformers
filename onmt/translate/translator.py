#!/usr/bin/env python
""" Translator Class and builder """
from __future__ import print_function
import configargparse
import codecs
import os
import math

import torch

from itertools import count
from onmt.utils.misc import tile

import onmt.model_builder
import onmt.translate.beam
import onmt.inputters as inputters
import onmt.opts as opts
import onmt.decoders.ensemble


def build_translator(opt, report_score=True, logger=None, out_file=None):
    if out_file is None:
        out_file = codecs.open(opt.output, 'w+', 'utf-8')

    dummy_parser = configargparse.ArgumentParser(description='train.py')
    opts.model_opts(dummy_parser)
    dummy_opt = dummy_parser.parse_known_args([])[0]

    load_test_model = onmt.decoders.ensemble.load_test_model \
        if len(opt.models) > 1 else onmt.model_builder.load_test_model
    fields, model, model_opt = load_test_model(opt, dummy_opt.__dict__)

    scorer = onmt.translate.GNMTGlobalScorer(opt)

    translator = Translator(
        model,
        fields,
        opt,
        model_opt,
        global_scorer=scorer,
        out_file=out_file,
        report_score=report_score,
        logger=logger
    )
    return translator


class Translator(object):
    """
    Uses a model to translate a batch of sentences.


    Args:
       model (:obj:`onmt.modules.NMTModel`):
          NMT model to use for translation
       fields (dict of Fields): data fields
       beam_size (int): size of beam to use
       n_best (int): number of translations produced
       max_length (int): maximum length output to produce
       global_scores (:obj:`GlobalScorer`):
         object to rescore final translations
       copy_attn (bool): use copy attention during translation
       cuda (bool): use cuda
       beam_trace (bool): trace beam search for debugging
       logger(logging.Logger): logger.
    """

    def __init__(
        self,
        model,
        fields,
        opt,
        model_opt,
        global_scorer=None,
        out_file=None,
        report_score=True,
        logger=None
    ):

        self.model = model
        self.fields = fields
        self.gpu = opt.gpu
        self.cuda = opt.gpu > -1

        self.n_best = opt.n_best
        self.max_length = opt.max_length
        self.beam_size = opt.beam_size
        self.min_length = opt.min_length
        self.stepwise_penalty = opt.stepwise_penalty
        self.dump_beam = opt.dump_beam
        self.block_ngram_repeat = opt.block_ngram_repeat
        self.ignore_when_blocking = set(opt.ignore_when_blocking)
        self.sample_rate = opt.sample_rate
        self.window_size = opt.window_size
        self.window_stride = opt.window_stride
        self.window = opt.window
        self.image_channel_size = opt.image_channel_size
        self.replace_unk = opt.replace_unk
        self.data_type = opt.data_type
        self.verbose = opt.verbose
        self.report_bleu = opt.report_bleu
        self.report_rouge = opt.report_rouge
        self.fast = opt.fast

        self.copy_attn = model_opt.copy_attn

        self.global_scorer = global_scorer
        self.out_file = out_file
        self.report_score = report_score
        self.logger = logger

        self.use_filter_pred = False

        # for debugging
        self.beam_trace = self.dump_beam != ""
        self.beam_accum = None
        if self.beam_trace:
            self.beam_accum = {
                "predicted_ids": [],
                "beam_parent_ids": [],
                "scores": [],
                "log_probs": []}

    def translate(
        self,
        src,
        tgt=None,
        src_dir=None,
        batch_size=None,
        attn_debug=False
    ):
        """
        Translate content of `src_data_iter` (if not None) or `src_path`
        and get gold scores if one of `tgt_data_iter` or `tgt_path` is set.

        Note: batch_size must not be None
        Note: one of ('src_path', 'src_data_iter') must not be None

        Args:
            src_path (str): filepath of source data
            tgt_path (str): filepath of target data or None
            src_dir (str): source directory path
                (used for Audio and Image datasets)
            batch_size (int): size of examples per mini-batch
            attn_debug (bool): enables the attention logging

        Returns:
            (`list`, `list`)

            * all_scores is a list of `batch_size` lists of `n_best` scores
            * all_predictions is a list of `batch_size` lists
                of `n_best` predictions
        """
        assert src is not None

        if batch_size is None:
            raise ValueError("batch_size must be set")

        data = inputters.build_dataset(
            self.fields,
            self.data_type,
            src=src,
            tgt=tgt,
            src_dir=src_dir,
            sample_rate=self.sample_rate,
            window_size=self.window_size,
            window_stride=self.window_stride,
            window=self.window,
            use_filter_pred=self.use_filter_pred,
            image_channel_size=self.image_channel_size,
            dynamic_dict=self.copy_attn
        )

        cur_device = "cuda" if self.cuda else "cpu"

        data_iter = inputters.OrderedIterator(
            dataset=data,
            device=cur_device,
            batch_size=batch_size,
            train=False,
            sort=False,
            sort_within_batch=True,
            shuffle=False
        )

        builder = onmt.translate.TranslationBuilder(
            data, self.fields, self.n_best, self.replace_unk, tgt
        )

        # Statistics
        counter = count(1)
        pred_score_total, pred_words_total = 0, 0
        gold_score_total, gold_words_total = 0, 0

        all_scores = []
        all_predictions = []

        for batch in data_iter:
            batch_data = self.translate_batch(
                batch, data, attn_debug, fast=self.fast
            )
            translations = builder.from_batch(batch_data)

            for trans in translations:
                all_scores += [trans.pred_scores[:self.n_best]]
                pred_score_total += trans.pred_scores[0]
                pred_words_total += len(trans.pred_sents[0])
                if tgt is not None:
                    gold_score_total += trans.gold_score
                    gold_words_total += len(trans.gold_sent) + 1

                n_best_preds = [" ".join(pred)
                                for pred in trans.pred_sents[:self.n_best]]
                all_predictions += [n_best_preds]
                self.out_file.write('\n'.join(n_best_preds) + '\n')
                self.out_file.flush()

                if self.verbose:
                    sent_number = next(counter)
                    output = trans.log(sent_number)
                    if self.logger:
                        self.logger.info(output)
                    else:
                        os.write(1, output.encode('utf-8'))

                if attn_debug:
                    preds = trans.pred_sents[0]
                    preds.append('</s>')
                    attns = trans.attns[0].tolist()
                    if self.data_type == 'text':
                        srcs = trans.src_raw
                    else:
                        srcs = [str(item) for item in range(len(attns[0]))]
                    header_format = "{:>10.10} " + "{:>10.7} " * len(srcs)
                    row_format = "{:>10.10} " + "{:>10.7f} " * len(srcs)
                    output = header_format.format("", *srcs) + '\n'
                    for word, row in zip(preds, attns):
                        max_index = row.index(max(row))
                        row_format = row_format.replace(
                            "{:>10.7f} ", "{:*>10.7f} ", max_index + 1)
                        row_format = row_format.replace(
                            "{:*>10.7f} ", "{:>10.7f} ", max_index)
                        output += row_format.format(word, *row) + '\n'
                        row_format = "{:>10.10} " + "{:>10.7f} " * len(srcs)
                    os.write(1, output.encode('utf-8'))

        if self.report_score:
            msg = self._report_score('PRED', pred_score_total,
                                     pred_words_total)
            if self.logger:
                self.logger.info(msg)
            else:
                print(msg)
            if tgt is not None:
                msg = self._report_score('GOLD', gold_score_total,
                                         gold_words_total)
                if self.logger:
                    self.logger.info(msg)
                else:
                    print(msg)
                if self.report_bleu:
                    msg = self._report_bleu(tgt)
                    if self.logger:
                        self.logger.info(msg)
                    else:
                        print(msg)
                if self.report_rouge:
                    msg = self._report_rouge(tgt)
                    if self.logger:
                        self.logger.info(msg)
                    else:
                        print(msg)

        if self.dump_beam:
            import json
            json.dump(self.translator.beam_accum,
                      codecs.open(self.dump_beam, 'w', 'utf-8'))
        return all_scores, all_predictions

    def translate_batch(self, batch, data, attn_debug, fast=False):
        """
        Translate a batch of sentences.

        Mostly a wrapper around :obj:`Beam`.

        Args:
           batch (:obj:`Batch`): a batch from a dataset object
           data (:obj:`Dataset`): the dataset object
           fast (bool): enables fast beam search (may not support all features)

        Todo:
           Shouldn't need the original dataset.
        """
        with torch.no_grad():
            if fast:
                return self._fast_translate_batch(
                    batch,
                    data,
                    self.max_length,
                    min_length=self.min_length,
                    n_best=self.n_best,
                    return_attention=attn_debug or self.replace_unk)
            else:
                return self._translate_batch(batch, data)

    def _run_encoder(self, batch, data_type):
        src = inputters.make_features(batch, 'src', data_type)
        src_lengths = None
        if data_type == 'text':
            _, src_lengths = batch.src
        elif data_type == 'audio':
            src_lengths = batch.src_lengths
        enc_states, memory_bank, src_lengths = self.model.encoder(
            src, src_lengths)
        if src_lengths is None:
            assert not isinstance(memory_bank, tuple), \
                'Ensemble decoding only supported for text data'
            src_lengths = torch.Tensor(batch.batch_size) \
                               .type_as(memory_bank) \
                               .long() \
                               .fill_(memory_bank.size(0))
        return src, enc_states, memory_bank, src_lengths

    def _decode_and_generate(
        self,
        decoder_in,
        memory_bank,
        batch,
        data,
        memory_lengths,
        src_map=None,
        step=None,
        batch_offset=None
    ):

        unk_idx = self.fields["tgt"].vocab.stoi[self.fields["tgt"].unk_token]
        if self.copy_attn:
            # Turn any copied words into UNKs.
            decoder_in = decoder_in.masked_fill(
                decoder_in.gt(len(self.fields["tgt"].vocab) - 1), unk_idx
            )

        # Decoder forward, takes [tgt_len, batch, nfeats] as input
        # and [src_len, batch, hidden] as memory_bank
        # in case of inference tgt_len = 1, batch = beam times batch_size
        # in case of Gold Scoring tgt_len = actual length, batch = 1 batch
        dec_out, dec_attn = self.model.decoder(
            decoder_in, memory_bank, memory_lengths=memory_lengths, step=step
        )

        # Generator forward.
        if not self.copy_attn:
            attn = dec_attn["std"]
            log_probs = self.model.generator(dec_out.squeeze(0))
            # returns [(batch_size x beam_size) , vocab ] when 1 step
            # or [ tgt_len, batch_size, vocab ] when full sentence
        else:
            attn = dec_attn["copy"]
            scores = self.model.generator(dec_out.view(-1, dec_out.size(2)),
                                          attn.view(-1, attn.size(2)),
                                          src_map)
            # here we have scores [tgt_lenxbatch, vocab] or [beamxbatch, vocab]
            if batch_offset is None:
                scores = scores.view(batch.batch_size, -1, scores.size(-1))
            else:
                scores = scores.view(-1, self.beam_size, scores.size(-1))
            scores = data.collapse_copy_scores(
                scores,
                batch,
                self.fields["tgt"].vocab,
                data.src_vocabs,
                batch_dim=0,
                batch_offset=batch_offset
            )
            scores = scores.view(decoder_in.size(0), -1, scores.size(-1))
            log_probs = scores.squeeze(0).log()
            # returns [(batch_size x beam_size) , vocab ] when 1 step
            # or [ tgt_len, batch_size, vocab ] when full sentence

        return log_probs, attn

    def _fast_translate_batch(
        self,
        batch,
        data,
        max_length,
        min_length=0,
        n_best=1,
        return_attention=False
    ):
        # TODO: faster code path for beam_size == 1.

        # TODO: support these blacklisted features.
        assert not self.dump_beam
        assert not self.use_filter_pred
        assert self.block_ngram_repeat == 0
        assert self.global_scorer.beta == 0

        beam_size = self.beam_size
        batch_size = batch.batch_size
        vocab = self.fields["tgt"].vocab
        start_token = vocab.stoi[self.fields["tgt"].init_token]
        end_token = vocab.stoi[self.fields["tgt"].eos_token]

        # Encoder forward.
        src, enc_states, memory_bank, src_lengths = self._run_encoder(
            batch, data.data_type)
        self.model.decoder.init_state(src, memory_bank, enc_states)

        use_src_map = data.data_type == 'text' and self.copy_attn

        results = {}
        results["predictions"] = [[] for _ in range(batch_size)]  # noqa: F812
        results["scores"] = [[] for _ in range(batch_size)]  # noqa: F812
        results["attention"] = [[] for _ in range(batch_size)]  # noqa: F812
        results["batch"] = batch
        if "tgt" in batch.__dict__:
            results["gold_score"] = self._score_target(
                batch,
                memory_bank,
                src_lengths,
                data,
                batch.src_map if use_src_map else None
            )
            self.model.decoder.init_state(src, memory_bank, enc_states)
        else:
            results["gold_score"] = [0] * batch_size

        # Tile states and memory beam_size times.
        self.model.decoder.map_state(
            lambda state, dim: tile(state, beam_size, dim=dim))
        if isinstance(memory_bank, tuple):
            memory_bank = tuple(tile(x, beam_size, dim=1) for x in memory_bank)
            mb_device = memory_bank[0].device
        else:
            memory_bank = tile(memory_bank, beam_size, dim=1)
            mb_device = memory_bank.device

        memory_lengths = tile(src_lengths, beam_size)
        src_map = (tile(batch.src_map, beam_size, dim=1)
                   if use_src_map else None)

        top_beam_finished = torch.zeros([batch_size], dtype=torch.uint8)
        batch_offset = torch.arange(batch_size, dtype=torch.long)
        beam_offset = torch.arange(
            0, batch_size * beam_size, step=beam_size, dtype=torch.long,
            device=mb_device)
        alive_seq = torch.full(
            [batch_size * beam_size, 1], start_token, dtype=torch.long,
            device=mb_device)
        alive_attn = None

        # Give full probability to the first beam on the first step.
        topk_log_probs = torch.tensor(
            [0.0] + [float("-inf")] * (beam_size - 1), device=mb_device
        ).repeat(batch_size)

        # Structure that holds finished hypotheses.
        hypotheses = [[] for _ in range(batch_size)]  # noqa: F812

        for step in range(max_length):
            decoder_input = alive_seq[:, -1].view(1, -1, 1)

            log_probs, attn = self._decode_and_generate(
                decoder_input,
                memory_bank,
                batch,
                data,
                memory_lengths=memory_lengths,
                src_map=src_map,
                step=step,
                batch_offset=batch_offset
            )

            vocab_size = log_probs.size(-1)

            if step < min_length:
                log_probs[:, end_token] = -1e20

            # Multiply probs by the beam probability.
            log_probs += topk_log_probs.view(-1).unsqueeze(1)

            alpha = self.global_scorer.alpha
            length_penalty = ((5.0 + (step + 1)) / 6.0) ** alpha

            # Flatten probs into a list of possibilities.
            curr_scores = log_probs / length_penalty
            curr_scores = curr_scores.reshape(-1, beam_size * vocab_size)
            topk_scores, topk_ids = curr_scores.topk(beam_size, dim=-1)

            # Recover log probs.
            topk_log_probs = topk_scores * length_penalty

            # Resolve beam origin and true word ids.
            topk_beam_index = topk_ids.div(vocab_size)
            topk_ids = topk_ids.fmod(vocab_size)

            # Map beam_index to batch_index in the flat representation.
            batch_index = (
                    topk_beam_index
                    + beam_offset[:topk_beam_index.size(0)].unsqueeze(1))
            select_indices = batch_index.view(-1)

            # Append last prediction.
            alive_seq = torch.cat(
                [alive_seq.index_select(0, select_indices),
                 topk_ids.view(-1, 1)], -1)
            if return_attention:
                current_attn = attn.index_select(1, select_indices)
                if alive_attn is None:
                    alive_attn = current_attn
                else:
                    alive_attn = alive_attn.index_select(1, select_indices)
                    alive_attn = torch.cat([alive_attn, current_attn], 0)

            is_finished = topk_ids.eq(end_token)
            if step + 1 == max_length:
                is_finished.fill_(1)

            # Save finished hypotheses.
            if is_finished.any():
                # Penalize beams that finished.
                topk_log_probs.masked_fill_(is_finished, -1e10)
                is_finished = is_finished.to('cpu')
                top_beam_finished |= is_finished[:, 0].eq(1)
                predictions = alive_seq.view(-1, beam_size, alive_seq.size(-1))
                attention = (
                    alive_attn.view(
                        alive_attn.size(0), -1, beam_size, alive_attn.size(-1))
                    if alive_attn is not None else None)
                non_finished_batch = []
                for i in range(is_finished.size(0)):
                    b = batch_offset[i]
                    finished_hyp = is_finished[i].nonzero().view(-1)
                    # Store finished hypotheses for this batch.
                    for j in finished_hyp:
                        hypotheses[b].append((
                            topk_scores[i, j],
                            predictions[i, j, 1:],  # Ignore start_token.
                            attention[:, i, j, :memory_lengths[i]]
                            if attention is not None else None))
                    # End condition is the top beam finished and we can return
                    # n_best hypotheses.
                    if top_beam_finished[i] and len(hypotheses[b]) >= n_best:
                        best_hyp = sorted(
                            hypotheses[b], key=lambda x: x[0], reverse=True)
                        for n, (score, pred, attn) in enumerate(best_hyp):
                            if n >= n_best:
                                break
                            results["scores"][b].append(score)
                            results["predictions"][b].append(pred)
                            results["attention"][b].append(
                                attn if attn is not None else [])
                    else:
                        non_finished_batch.append(i)
                non_finished = torch.tensor(non_finished_batch)
                # If all sentences are translated, no need to go further.
                if len(non_finished) == 0:
                    break
                # Remove finished batches for the next step.
                top_beam_finished = top_beam_finished.index_select(
                    0, non_finished)
                batch_offset = batch_offset.index_select(0, non_finished)
                non_finished = non_finished.to(topk_ids.device)
                topk_log_probs = topk_log_probs.index_select(0, non_finished)
                batch_index = batch_index.index_select(0, non_finished)
                select_indices = batch_index.view(-1)
                alive_seq = predictions.index_select(0, non_finished) \
                    .view(-1, alive_seq.size(-1))
                if alive_attn is not None:
                    alive_attn = attention.index_select(1, non_finished) \
                        .view(alive_attn.size(0),
                              -1, alive_attn.size(-1))

            # Reorder states.
            if isinstance(memory_bank, tuple):
                memory_bank = tuple(x.index_select(1, select_indices)
                                    for x in memory_bank)
            else:
                memory_bank = memory_bank.index_select(1, select_indices)

            memory_lengths = memory_lengths.index_select(0, select_indices)
            self.model.decoder.map_state(
                lambda state, dim: state.index_select(dim, select_indices))
            if src_map is not None:
                src_map = src_map.index_select(1, select_indices)

        return results

    def _translate_batch(self, batch, data):
        # (0) Prep each of the components of the search.
        # And helper method for reducing verbosity.
        beam_size = self.beam_size
        batch_size = batch.batch_size
        data_type = data.data_type
        vocab = self.fields["tgt"].vocab

<<<<<<< HEAD
        # Define a list of tokens to exclude from ngram-blocking
=======
        # Define a set of tokens to exclude from ngram-blocking
>>>>>>> f2403462
        exclusion_tokens = {vocab.stoi[t] for t in self.ignore_when_blocking}

        pad = vocab.stoi[self.fields['tgt'].pad_token]
        eos = vocab.stoi[self.fields['tgt'].eos_token]
        bos = vocab.stoi[self.fields['tgt'].init_token]
        beam = [onmt.translate.Beam(beam_size, n_best=self.n_best,
                                    cuda=self.cuda,
                                    global_scorer=self.global_scorer,
                                    pad=pad, eos=eos, bos=bos,
                                    min_length=self.min_length,
                                    stepwise_penalty=self.stepwise_penalty,
                                    block_ngram_repeat=self.block_ngram_repeat,
                                    exclusion_tokens=exclusion_tokens)
                for __ in range(batch_size)]

        # (1) Run the encoder on the src.
        src, enc_states, memory_bank, src_lengths = self._run_encoder(
            batch, data_type)
        self.model.decoder.init_state(src, memory_bank, enc_states)

        results = {}
        results["predictions"] = []
        results["scores"] = []
        results["attention"] = []
        results["batch"] = batch
        if "tgt" in batch.__dict__:
            results["gold_score"] = self._score_target(
                batch, memory_bank, src_lengths, data, batch.src_map
                if data_type == 'text' and self.copy_attn else None)
            self.model.decoder.init_state(src, memory_bank, enc_states)
        else:
            results["gold_score"] = [0] * batch_size

        # (2) Repeat src objects `beam_size` times.
        # We use now  batch_size x beam_size (same as fast mode)
        src_map = (tile(batch.src_map, beam_size, dim=1)
                   if data.data_type == 'text' and self.copy_attn else None)
        self.model.decoder.map_state(
            lambda state, dim: tile(state, beam_size, dim=dim))

        if isinstance(memory_bank, tuple):
            memory_bank = tuple(tile(x, beam_size, dim=1) for x in memory_bank)
        else:
            memory_bank = tile(memory_bank, beam_size, dim=1)
        memory_lengths = tile(src_lengths, beam_size)

        # (3) run the decoder to generate sentences, using beam search.
        for i in range(self.max_length):
            if all((b.done() for b in beam)):
                break

            # (a) Construct batch x beam_size nxt words.
            # Get all the pending current beam words and arrange for forward.

            inp = torch.stack([b.get_current_state() for b in beam])
            inp = inp.view(1, -1, 1)

            # (b) Decode and forward
            out, beam_attn = self._decode_and_generate(
                inp, memory_bank, batch, data, memory_lengths=memory_lengths,
                src_map=src_map, step=i
            )
            out = out.view(batch_size, beam_size, -1)
            beam_attn = beam_attn.view(batch_size, beam_size, -1)

            # (c) Advance each beam.
            select_indices_array = []
            # Loop over the batch_size number of beam
            for j, b in enumerate(beam):
                b.advance(out[j, :],
                          beam_attn.data[j, :, :memory_lengths[j]])
                select_indices_array.append(
                    b.get_current_origin() + j * beam_size)
            select_indices = torch.cat(select_indices_array)

            self.model.decoder.map_state(
                lambda state, dim: state.index_select(dim, select_indices))

        # (4) Extract sentences from beam.
        for b in beam:
            scores, ks = b.sort_finished(minimum=self.n_best)
            hyps, attn = [], []
            for i, (times, k) in enumerate(ks[:self.n_best]):
                hyp, att = b.get_hyp(times, k)
                hyps.append(hyp)
                attn.append(att)
            results["predictions"].append(hyps)
            results["scores"].append(scores)
            results["attention"].append(attn)

        return results

    def _score_target(self, batch, memory_bank, src_lengths, data, src_map):
        tgt_in = inputters.make_features(batch, 'tgt')[:-1]

        log_probs, attn = self._decode_and_generate(
            tgt_in, memory_bank, batch, data,
            memory_lengths=src_lengths, src_map=src_map)
        tgt_pad = self.fields["tgt"].vocab.stoi[self.fields["tgt"].pad_token]

        log_probs[:, :, tgt_pad] = 0
        gold = batch.tgt[1:].unsqueeze(2)
        gold_scores = log_probs.gather(2, gold)
        gold_scores = gold_scores.sum(dim=0).view(-1)

        return gold_scores

    def _report_score(self, name, score_total, words_total):
        if words_total == 0:
            msg = "%s No words predicted" % (name,)
        else:
            msg = ("%s AVG SCORE: %.4f, %s PPL: %.4f" % (
                name, score_total / words_total,
                name, math.exp(-score_total / words_total)))
        return msg

    def _report_bleu(self, tgt_path):
        import subprocess
        base_dir = os.path.abspath(__file__ + "/../../..")
        # Rollback pointer to the beginning.
        self.out_file.seek(0)
        print()

        res = subprocess.check_output(
            "perl %s/tools/multi-bleu.perl %s" % (base_dir, tgt_path),
            stdin=self.out_file, shell=True
        ).decode("utf-8")

        msg = ">> " + res.strip()
        return msg

    def _report_rouge(self, tgt_path):
        import subprocess
        path = os.path.split(os.path.realpath(__file__))[0]
        msg = subprocess.check_output(
            "python %s/tools/test_rouge.py -r %s -c STDIN" % (path, tgt_path),
            shell=True, stdin=self.out_file
        ).decode("utf-8").strip()
        return msg<|MERGE_RESOLUTION|>--- conflicted
+++ resolved
@@ -595,11 +595,7 @@
         data_type = data.data_type
         vocab = self.fields["tgt"].vocab
 
-<<<<<<< HEAD
-        # Define a list of tokens to exclude from ngram-blocking
-=======
         # Define a set of tokens to exclude from ngram-blocking
->>>>>>> f2403462
         exclusion_tokens = {vocab.stoi[t] for t in self.ignore_when_blocking}
 
         pad = vocab.stoi[self.fields['tgt'].pad_token]
